--- conflicted
+++ resolved
@@ -15,11 +15,8 @@
 profiler_macro = { workspace = true }
 ark-std = { workspace = true, optional = true }
 
-<<<<<<< HEAD
-=======
 [dev-dependencies]
 cargo-husky = { version = "1.5.0", default-features = false, features = ["prepush-hook", "run-cargo-fmt", "run-cargo-check"] }
->>>>>>> 8921e45f
 
 
 [features]
