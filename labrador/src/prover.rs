--- conflicted
+++ resolved
@@ -365,7 +365,6 @@
     // 2. GOAL: calculate ajtai commitment (1st outer commitment)
     // 2.1 split t to t_i for all i
     // 2.1.1 get basis b1, refer to paper page 16, labrador c code line 142
-<<<<<<< HEAD
     // s = β / sqrt(rnd)
     // r: s_len, n
     // for example:
@@ -390,12 +389,7 @@
         "all_t_i_basis_form_aggregated: {:?}",
         all_t_i_basis_form_aggregated
     );
-    // 2
-=======
-    // refer to note: line => xxx
-
-    // 2.2 split g = <s_i, s_j> for all i, j
->>>>>>> e8975f04
+
     // 2.2.1 get basis b2 same as 2.1.1
     // Calculate g_ij = <s_i, s_j>
     let num_s = Zq::new(witness_s.len());
@@ -469,7 +463,6 @@
     }
     println!("u1: {:?}", u1);
 
-<<<<<<< HEAD
     // Second summation: ∑ C_ijk * g_ij^(k)
     // Calculate u1 using the pre-generated c_matrix
     for i in 0..size_r.value() {
@@ -502,8 +495,7 @@
     }
     println!("u1: {:?}", u1);
 
-=======
->>>>>>> e8975f04
+
     // ================================================
 
     // 3. GOAL: JL projection
@@ -598,7 +590,6 @@
 
     // 4.3 caculate b^{''(k)}
     // 4.3.1 calculate a_ij^{''(k)} = sum(psi_l^(k) * a_ij^{'(l)}) for all l = 1..L
-<<<<<<< HEAD
     let a_constraint_ct_aggr: Vec<Vec<Vec<PolynomialRing>>> = (0..size_k.value())
         .map(|k| {
             let psi_k = &psi_challenge[k];
@@ -681,15 +672,8 @@
     assert_eq!(b_aggr.len(), size_k.value());
 
     // todo: send b^{''(k)} to verifier
-=======
-    // 4.3.2 calculate phi_i^{''(k)} =
-    //       sum(psi_l^(k) * phi_i^{'(l)}) for all l = 1..L
-    //       + sum(omega_j^(k) * sigma_{-1} * pi_i^{j)) for all j = 1..256
-    // 4.3.3 calculate b^{''(k)} = sum(a_ij^{''(k)} * <s_i, s_j>) + sum(<phi_i^{''(k)}, s_i>)
->>>>>>> e8975f04
 
     // Verifier check: b_0^{''(k)} ?= <⟨omega^(k),p⟩> + sum(psi_l^(k) * b_0^{'(l)}) for all l = 1..L
-<<<<<<< HEAD
     for k in 0..size_k.value() {
         let b_k_0_from_poly: Zq = b_aggr[k].coefficients[0];
         // sum(psi_l^(k) * b_0^{'(l)}) for all l = 1..L
@@ -707,9 +691,7 @@
         println!("k: {}", k);
         assert_eq!(b_k_0_from_poly, b_k_0_computed);
     }
-=======
-
->>>>>>> e8975f04
+
     // ================================================
 
     // 5. GOAL: Calculate u2 (2nd outer commitment)
@@ -774,7 +756,6 @@
     );
 
     // 5.4 u2 = sum D_ij * h_ij^(k) for all k = 1..(t1-1)
-<<<<<<< HEAD
     let u2 = (0..size_r.value())
         .flat_map(|i| {
             (i..size_r.value()).flat_map(move |j| {
@@ -814,8 +795,6 @@
         );
 
     println!("u2: {:?}", u2);
-=======
->>>>>>> e8975f04
 
     // Send u2 to verifier
     // transcript.add(u2)
@@ -1232,5 +1211,4 @@
         ];
         assert_eq!(result, expected, "The decomposition did not match the expected output.");
     }
-
 }