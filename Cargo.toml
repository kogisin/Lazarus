[workspace]
resolver = "2"
members = [
    "labrador",
]

[workspace.package]
version = "0.1.0"
edition = "2021"

[workspace.dependencies]
rand = "0.8"
<<<<<<< HEAD
rayon = { version = "*"}
=======
rayon = "1.10.0"
>>>>>>> 8921e45f

# profiler deps
ark-std = { version = "0.4.0" }
profiler_macro = { git ="https://github.com/SuccinctPaul/profiler-rs.git", tag = "v0.1.0" }
<|MERGE_RESOLUTION|>--- conflicted
+++ resolved
@@ -10,11 +10,7 @@
 
 [workspace.dependencies]
 rand = "0.8"
-<<<<<<< HEAD
-rayon = { version = "*"}
-=======
 rayon = "1.10.0"
->>>>>>> 8921e45f
 
 # profiler deps
 ark-std = { version = "0.4.0" }
